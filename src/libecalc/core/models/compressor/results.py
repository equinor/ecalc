--- conflicted
+++ resolved
@@ -272,18 +272,23 @@
                 for t in range(len(result_list))
                 if result_list[t].stage_results[i].outlet_actual_rate_m3_per_hour is not None
             ]
-<<<<<<< HEAD
+            outlet_stream_condition[i].actual_rate_before_asv_m3_per_hr = [
+                result_list[t].stage_results[i].outlet_actual_rate_m3_per_hour
+                for t in range(len(result_list))
+                if result_list[t].stage_results[i].outlet_actual_rate_m3_per_hour is not None
+            ]
+            outlet_stream_condition[i].standard_rate_sm3_per_day = [
+                result_list[t].stage_results[i].standard_rate_sm3_per_day
+                for t in range(len(result_list))
+                if result_list[t].stage_results[i].standard_rate_sm3_per_day is not None
+            ]
+            outlet_stream_condition[i].standard_rate_before_asv_sm3_per_day = [
+                result_list[t].stage_results[i].standard_rate_sm3_per_day
+                for t in range(len(result_list))
+                if result_list[t].stage_results[i].standard_rate_sm3_per_day is not None
+            ]
             outlet_stream_condition[i].standard_rate_sm3_per_day = [
                 result_list[t].stage_results[i].standard_rate_asv_corrected_sm3_per_day
-=======
-            outlet_stream_condition[i].actual_rate_before_asv_m3_per_hr = [
-                result_list[t].stage_results[i].outlet_actual_rate_m3_per_hour
-                for t in range(len(result_list))
-                if result_list[t].stage_results[i].outlet_actual_rate_m3_per_hour is not None
-            ]
-            outlet_stream_condition[i].standard_rate_sm3_per_day = [
-                result_list[t].stage_results[i].standard_rate_sm3_per_day
->>>>>>> 1fbae647
                 for t in range(len(result_list))
                 if result_list[t].stage_results[i].standard_rate_sm3_per_day is not None
             ]
